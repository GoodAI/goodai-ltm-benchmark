--- conflicted
+++ resolved
@@ -37,12 +37,7 @@
 # Output reports
 *.html
 
-<<<<<<< HEAD
-win-RDB-venv
-wsl-RDB-venv
-=======
 #RDB stuff
 .vscode
 win-RDB-venv/
-ltm_agent.db
->>>>>>> 82f09f8b
+ltm_agent.db