import logging
import os.path
import os
import re
import shutil
import time
from typing import Optional

import click
import yaml

from pathlib import Path
from dataset_interfaces.factory import DatasetFactory, DATASETS
from dataset_interfaces.interface import TestExample
from model_interfaces.length_bias_agent import LengthBiasAgent
from model_interfaces.interface import ChatSession
from model_interfaces.llm_interface import LLMChatSession, TimestampLLMChatSession
from model_interfaces.ltm_agent_wrapper import LTMAgentWrapper
from model_interfaces.cost_estimation import CostEstimationChatSession
from model_interfaces.human import HumanChatSession
from model_interfaces.huggingface_interface import HFChatSession
from model_interfaces.gemini_interface import GeminiProInterface
<<<<<<< HEAD
from model_interfaces.memorybank_interface import MemoryBankInterface #Memory Bank
=======
from model_interfaces.memgpt_interface import MemGPTInterface
from model_interfaces.fifo import FifoAgentInterface
>>>>>>> 0a823783
from runner.config import RunConfig
from runner.scheduler import TestRunner
from utils.ui import ask_yesno, colour_print
from utils.files import gather_testdef_files, gather_result_files, make_run_path, make_config_path, \
    gather_persistence_files
from utils.llm import GPT_4_TURBO_BEST
from utils.constants import MAIN_DIR, TESTS_DIR


def get_chat_session(name: str, max_prompt_size: Optional[int], run_name: str, is_local=False) -> ChatSession:
    kwargs = {"max_prompt_size": max_prompt_size} if max_prompt_size is not None else {}
    kwargs["run_name"] = run_name
    kwargs["is_local"] = is_local

    if name == "gemini":
        return GeminiProInterface(run_name=run_name)
    if (match := re.match(r"^fifo\((?P<file>.+)\)$", name)) is not None:
        return FifoAgentInterface(fifo_file=Path(match.groupdict()["file"]), **kwargs)
    if name.startswith("ltm_agent"):
        match = re.match(r"^ltm_agent\((?P<model>.+)\)$", name)
        if match is None:
            raise ValueError(f"Unrecognized LTM Agent {repr(name)}.")
        return LTMAgentWrapper(model=match.groupdict()["model"], **kwargs)
    if name == "length_bias":
        return LengthBiasAgent(model=GPT_4_TURBO_BEST, **kwargs)
    if name.startswith("cost("):
        in_cost, out_cost = [float(p.strip()) / 1_000 for p in name.removeprefix("cost(").removesuffix(")").split(",")]
        return CostEstimationChatSession(cost_in_token=in_cost, cost_out_token=out_cost, **kwargs)
    if name == "human":
        return HumanChatSession(**kwargs)
    if name.startswith("huggingface/"):
        kwargs.pop("is_local")
        return HFChatSession(model=name, **kwargs)
<<<<<<< HEAD
    if name == "memory_bank":
        return MemoryBankInterface(api_url="http://localhost:5000")
=======
    if name.startswith("memgpt"):
        match = re.match(r"^memgpt\((?P<model>.+)\)$", name)
        if match is None:
            raise ValueError(f"Unrecognized MemGPT Agent {repr(name)}.")
        return MemGPTInterface(model=match.groupdict()["model"], **kwargs)
>>>>>>> 0a823783

    try:
        if name.startswith("ts-"):
            cls = TimestampLLMChatSession
        else:
            cls = LLMChatSession

        return cls(model=name.removeprefix("ts-"), **kwargs)
    except ValueError:
        pass

    raise ValueError(f"Unrecognized agent: {name}")


def generate_test_examples(
    loaded_yaml, max_message_size: int, pass_default: bool = False, force_regenerate: bool = False
) -> list[TestExample]:
    run_name = loaded_yaml["config"]["run_name"]
    test_definitions = gather_testdef_files(run_name)

    if len(test_definitions) > 0:
        if not force_regenerate:
            if pass_default or ask_yesno(
                f"There are test definitions in disk for run name {run_name}",
                question="Do you want to reuse these test definitions?",
            ):
                return load_test_examples(loaded_yaml, test_definitions)
            if not ask_yesno(
                "WARNING: overwriting the test definitions will result in the loss of all "
                "results associated with them, including those from other agents.",
                default_yes=False,
            ):
                raise ValueError("Run aborted")
        shutil.rmtree(make_run_path(run_name))

    # Save original yaml configuration
    config_path = make_config_path(run_name)
    config_path.parent.mkdir(parents=True, exist_ok=True)
    with open(config_path, "w") as file:
        yaml.safe_dump(loaded_yaml, file)

    examples: list[TestExample] = []
    dataset_yaml = loaded_yaml["datasets"]
    for ds in dataset_yaml["datasets"]:
        examples.extend(DatasetFactory.create_examples(ds, dataset_yaml["args"], max_message_size))

    for example in examples:
        example.save(run_name)

    return examples


def load_test_examples(yaml_configuration, test_definition_paths: list[str]) -> list[TestExample]:

    examples = []
    for p in test_definition_paths:
        dataset = DatasetFactory.create_dataset_for_example(yaml_configuration, p)
        examples.append(TestExample.load(dataset, p))

    return examples


def check_result_files(run_name: str, agent_name: str, force_removal: bool = False, pass_default: bool = False):
    result_files = gather_result_files(run_name, agent_name)
    persistence_files = gather_persistence_files(run_name, agent_name)
    all_files = result_files + persistence_files
    resume = False
    if force_removal:
        for file in all_files:
            os.remove(file)
        all_files = []
    if len(all_files) > 0:
        if not pass_default:
            if not ask_yesno(
                f"There are {len(all_files)} existing file that have been found for run name '{run_name}' " f"and agent '{agent_name}'.",
                question="Do you want to resume the run?",
            ):
                if not ask_yesno(
                    "ALL RESULT FILES WILL BE LOST for the current run name and agent.",
                    default_yes=False,
                ):
                    colour_print("red", "Run aborted.")
                    exit()
                for file in all_files:
                    os.remove(file)
                resume = False
            else:
                resume = True
    return resume


@click.command("run-benchmark")
@click.option(
    "-c",
    "--configuration",
    required=False,
    type=str,
    default="./configurations/benchmark_1.yml",
)
@click.option("-a", "--agent-name", required=True, type=str)
@click.option("-m", "--max-prompt-size", required=False, type=int, default=None)
@click.option("-y", required=False, is_flag=True, default=False, help="Automatically assent to questions")
@click.option("-l", "--local", required=False, is_flag=True, default=False, help="Do not try to retrieve costs.")
@click.option("-i", "--isolated", required=False, is_flag=True, default=False, help=(
        "Run tests separately, without interleaving and clearing up the context between tests."
))
def main(
    configuration: str, agent_name: str, max_prompt_size: Optional[int], y: bool = False, local: bool = False,
    isolated: bool = False
):
    _main(configuration, agent_name, max_prompt_size, y, local, isolated)


def _main(
    configuration: str, agent_name: str, max_prompt_size: Optional[int], y: bool = False, is_local: bool = False,
    isolated: bool = False
):
    config_path = Path(configuration)
    if not config_path.is_absolute():
        config_path = MAIN_DIR.joinpath(configuration)
    with open(config_path, "rb") as file:
        loaded_yaml = yaml.safe_load(file)

    yaml_config = loaded_yaml["config"]
    config = {k: v for k, v in yaml_config.items() if k != "incompatibilities"}
    incompatibilities = []
    for inc_list in yaml_config.get("incompatibilities", []):
        incompatibilities.append({DATASETS[ds_name] for ds_name in inc_list})
    num_repetitions = loaded_yaml["datasets"]["args"]["dataset_examples"]
    conf = RunConfig(
        incompatibilities=incompatibilities, isolated=isolated, num_examples_per_dataset=num_repetitions, **config
    )
    if isolated:
        new_run_name = f"{conf.run_name} (isolated)"
        new_def_path = TESTS_DIR.joinpath(new_run_name, "definitions")
        if not new_def_path.exists():
            shutil.copytree(TESTS_DIR.joinpath(conf.run_name, "definitions"), new_def_path)
        conf.run_name = new_run_name
    if max_prompt_size is None:
        logging.warning("Running without a maximum prompt size.")
    else:
        print(f"Maximum prompt size: {max_prompt_size}")

    agent = get_chat_session(agent_name, max_prompt_size=max_prompt_size, run_name=config['run_name'], is_local=is_local)

    examples = generate_test_examples(loaded_yaml, agent.max_message_size, pass_default=y)
    resume = check_result_files(conf.run_name, agent.name, pass_default=y)
    if resume:
        agent.load()

    runner = TestRunner(config=conf, agent=agent, tests=examples, skip_evaluations=agent_name.startswith("cost("))
    time1 = time.time()
    runner.run()

    time2 = time.time()
    elapsed = (time2 - time1) / 60
    colour_print("green", f"Done in {elapsed:.2g} minutes.")


if __name__ == "__main__":
    main()<|MERGE_RESOLUTION|>--- conflicted
+++ resolved
@@ -20,12 +20,9 @@
 from model_interfaces.human import HumanChatSession
 from model_interfaces.huggingface_interface import HFChatSession
 from model_interfaces.gemini_interface import GeminiProInterface
-<<<<<<< HEAD
 from model_interfaces.memorybank_interface import MemoryBankInterface #Memory Bank
-=======
 from model_interfaces.memgpt_interface import MemGPTInterface
 from model_interfaces.fifo import FifoAgentInterface
->>>>>>> 0a823783
 from runner.config import RunConfig
 from runner.scheduler import TestRunner
 from utils.ui import ask_yesno, colour_print
@@ -59,16 +56,13 @@
     if name.startswith("huggingface/"):
         kwargs.pop("is_local")
         return HFChatSession(model=name, **kwargs)
-<<<<<<< HEAD
     if name == "memory_bank":
         return MemoryBankInterface(api_url="http://localhost:5000")
-=======
     if name.startswith("memgpt"):
         match = re.match(r"^memgpt\((?P<model>.+)\)$", name)
         if match is None:
             raise ValueError(f"Unrecognized MemGPT Agent {repr(name)}.")
         return MemGPTInterface(model=match.groupdict()["model"], **kwargs)
->>>>>>> 0a823783
 
     try:
         if name.startswith("ts-"):
