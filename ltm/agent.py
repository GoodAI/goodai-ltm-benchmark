--- conflicted
+++ resolved
@@ -16,15 +16,12 @@
 from ltm.extended_thinking import message_notes_and_analysis
 from model_interfaces.base_ltm_agent import Message
 
-<<<<<<< HEAD
-from utils.llm import make_system_message, make_user_message, ask_llm, log_llm_call, make_assistant_message
+
 from utils.retrieval_evaluator import RetrievalEvaluator
-from utils.text import td_format
-=======
 from utils.llm import make_system_message, make_user_message, ask_llm, log_llm_call, make_assistant_message, \
     LLMContext, count_tokens_for_model
 from utils.text import stamp_content
->>>>>>> c45ba4ee
+
 from utils.ui import colour_print
 
 
@@ -48,12 +45,9 @@
     run_name: str = ""
     num_tries: int = 5
     task_memory: list = field(default_factory=list)
-<<<<<<< HEAD
     retrieval_evaluator: RetrievalEvaluator = field(default_factory=RetrievalEvaluator)
-=======
     init_timestamp: str = None
     cost_cb: CostCallback = None
->>>>>>> c45ba4ee
 
     @property
     def save_name(self) -> str:
@@ -327,11 +321,8 @@
 
         return context
 
-<<<<<<< HEAD
     def llm_memory_filter(self, interactions_to_filter, interaction_keywords, queries, cost_cb):
-=======
-    def llm_memory_filter(self, memories: list[RetrievedMemory], queries: list[str]) -> list[tuple[Message, Message]]:
->>>>>>> c45ba4ee
+    def llm_memory_filter(self, memories: list[], queries: list[str]) -> list[tuple[Message, Message]]:
 
         situation_prompt = """You are a part of an agent which is undergoing an exchange of messages with a user or multiple users.
 Another part of the agent which is in direct contact with the user is currently searching for memories using the statements below in reaction to a message from the user.
@@ -475,14 +466,10 @@
                 if r_mem.relevance > 0.6:
                     relevance_filtered_mems.append(r_mem)
 
-<<<<<<< HEAD
         # Get the interactions from the memories, then filter those interactions
         interactions_to_filter, keywords = self.interactions_from_retrieved_memories(relevance_filtered_mems)
-        llm_filtered_interactions = self.llm_memory_filter(interactions_to_filter, keywords, query_dict["queries"], cost_cb)
-=======
-        llm_filtered_interactions = self.llm_memory_filter(relevance_filtered_mems, query_dict["queries"])
-
->>>>>>> c45ba4ee
+        llm_filtered_interactions = self.llm_memory_filter(interactions_to_filter, keywords, query_dict["queries"])
+        
         sorted_interactions = sorted(llm_filtered_interactions, key=lambda x: x[0].timestamp)
 
         # Record the interactions retrieved and filtered
